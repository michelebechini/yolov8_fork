# Ultralytics YOLO 🚀, AGPL-3.0 license
"""
Model validation metrics
"""
import math
import warnings
from pathlib import Path

import matplotlib.pyplot as plt
import numpy as np
import torch
import torch.nn as nn

from ultralytics.yolo.utils import LOGGER, SimpleClass, TryExcept, plt_settings

OKS_SIGMA = np.array([.26, .25, .25, .35, .35, .79, .79, .72, .72, .62, .62, 1.07, 1.07, .87, .87, .89, .89]) / 10.0


# Boxes
def box_area(box):
    """Return box area, where box shape is xyxy(4,n)."""
    return (box[2] - box[0]) * (box[3] - box[1])


def bbox_ioa(box1, box2, eps=1e-7):
    """
    Calculate the intersection over box2 area given box1 and box2. Boxes are in x1y1x2y2 format.

    Args:
        box1 (np.array): A numpy array of shape (n, 4) representing n bounding boxes.
        box2 (np.array): A numpy array of shape (m, 4) representing m bounding boxes.
        eps (float, optional): A small value to avoid division by zero. Defaults to 1e-7.

    Returns:
        (np.array): A numpy array of shape (n, m) representing the intersection over box2 area.
    """

    # Get the coordinates of bounding boxes
    b1_x1, b1_y1, b1_x2, b1_y2 = box1.T
    b2_x1, b2_y1, b2_x2, b2_y2 = box2.T

    # Intersection area
    inter_area = (np.minimum(b1_x2[:, None], b2_x2) - np.maximum(b1_x1[:, None], b2_x1)).clip(0) * \
                 (np.minimum(b1_y2[:, None], b2_y2) - np.maximum(b1_y1[:, None], b2_y1)).clip(0)

    # box2 area
    box2_area = (b2_x2 - b2_x1) * (b2_y2 - b2_y1) + eps

    # Intersection over box2 area
    return inter_area / box2_area


def box_iou(box1, box2, eps=1e-7):
    """
    Calculate intersection-over-union (IoU) of boxes.
    Both sets of boxes are expected to be in (x1, y1, x2, y2) format.
    Based on https://github.com/pytorch/vision/blob/master/torchvision/ops/boxes.py

    Args:
        box1 (torch.Tensor): A tensor of shape (N, 4) representing N bounding boxes.
        box2 (torch.Tensor): A tensor of shape (M, 4) representing M bounding boxes.
        eps (float, optional): A small value to avoid division by zero. Defaults to 1e-7.

    Returns:
        (torch.Tensor): An NxM tensor containing the pairwise IoU values for every element in box1 and box2.
    """

    # inter(N,M) = (rb(N,M,2) - lt(N,M,2)).clamp(0).prod(2)
    (a1, a2), (b1, b2) = box1.unsqueeze(1).chunk(2, 2), box2.unsqueeze(0).chunk(2, 2)
    inter = (torch.min(a2, b2) - torch.max(a1, b1)).clamp(0).prod(2)

    # IoU = inter / (area1 + area2 - inter)
    return inter / ((a2 - a1).prod(2) + (b2 - b1).prod(2) - inter + eps)


def bbox_iou(box1, box2, xywh=True, GIoU=False, DIoU=False, CIoU=False, eps=1e-7):
    """
    Calculate Intersection over Union (IoU) of box1(1, 4) to box2(n, 4).

    Args:
        box1 (torch.Tensor): A tensor representing a single bounding box with shape (1, 4).
        box2 (torch.Tensor): A tensor representing n bounding boxes with shape (n, 4).
        xywh (bool, optional): If True, input boxes are in (x, y, w, h) format. If False, input boxes are in
                               (x1, y1, x2, y2) format. Defaults to True.
        GIoU (bool, optional): If True, calculate Generalized IoU. Defaults to False.
        DIoU (bool, optional): If True, calculate Distance IoU. Defaults to False.
        CIoU (bool, optional): If True, calculate Complete IoU. Defaults to False.
        eps (float, optional): A small value to avoid division by zero. Defaults to 1e-7.

    Returns:
        (torch.Tensor): IoU, GIoU, DIoU, or CIoU values depending on the specified flags.
    """

    # Get the coordinates of bounding boxes
    if xywh:  # transform from xywh to xyxy
        (x1, y1, w1, h1), (x2, y2, w2, h2) = box1.chunk(4, -1), box2.chunk(4, -1)
        w1_, h1_, w2_, h2_ = w1 / 2, h1 / 2, w2 / 2, h2 / 2
        b1_x1, b1_x2, b1_y1, b1_y2 = x1 - w1_, x1 + w1_, y1 - h1_, y1 + h1_
        b2_x1, b2_x2, b2_y1, b2_y2 = x2 - w2_, x2 + w2_, y2 - h2_, y2 + h2_
    else:  # x1, y1, x2, y2 = box1
        b1_x1, b1_y1, b1_x2, b1_y2 = box1.chunk(4, -1)
        b2_x1, b2_y1, b2_x2, b2_y2 = box2.chunk(4, -1)
        w1, h1 = b1_x2 - b1_x1, b1_y2 - b1_y1 + eps
        w2, h2 = b2_x2 - b2_x1, b2_y2 - b2_y1 + eps

    # Intersection area
    inter = (b1_x2.minimum(b2_x2) - b1_x1.maximum(b2_x1)).clamp(0) * \
            (b1_y2.minimum(b2_y2) - b1_y1.maximum(b2_y1)).clamp(0)

    # Union Area
    union = w1 * h1 + w2 * h2 - inter + eps

    # IoU
    iou = inter / union
    if CIoU or DIoU or GIoU:
        cw = b1_x2.maximum(b2_x2) - b1_x1.minimum(b2_x1)  # convex (smallest enclosing box) width
        ch = b1_y2.maximum(b2_y2) - b1_y1.minimum(b2_y1)  # convex height
        if CIoU or DIoU:  # Distance or Complete IoU https://arxiv.org/abs/1911.08287v1
            c2 = cw ** 2 + ch ** 2 + eps  # convex diagonal squared
            rho2 = ((b2_x1 + b2_x2 - b1_x1 - b1_x2) ** 2 + (b2_y1 + b2_y2 - b1_y1 - b1_y2) ** 2) / 4  # center dist ** 2
            if CIoU:  # https://github.com/Zzh-tju/DIoU-SSD-pytorch/blob/master/utils/box/box_utils.py#L47
                v = (4 / math.pi ** 2) * (torch.atan(w2 / h2) - torch.atan(w1 / h1)).pow(2)
                with torch.no_grad():
                    alpha = v / (v - iou + (1 + eps))
                return iou - (rho2 / c2 + v * alpha)  # CIoU
            return iou - rho2 / c2  # DIoU
        c_area = cw * ch + eps  # convex area
        return iou - (c_area - union) / c_area  # GIoU https://arxiv.org/pdf/1902.09630.pdf
    return iou  # IoU


def mask_iou(mask1, mask2, eps=1e-7):
    """
    Calculate masks IoU.

    Args:
        mask1 (torch.Tensor): A tensor of shape (N, n) where N is the number of ground truth objects and n is the
                        product of image width and height.
        mask2 (torch.Tensor): A tensor of shape (M, n) where M is the number of predicted objects and n is the
                        product of image width and height.
        eps (float, optional): A small value to avoid division by zero. Defaults to 1e-7.

    Returns:
        (torch.Tensor): A tensor of shape (N, M) representing masks IoU.
    """
    intersection = torch.matmul(mask1, mask2.t()).clamp(0)
    union = (mask1.sum(1)[:, None] + mask2.sum(1)[None]) - intersection  # (area1 + area2) - intersection
    return intersection / (union + eps)


def kpt_iou(kpt1, kpt2, area, sigma, eps=1e-7):
    """
    Calculate Object Keypoint Similarity (OKS).

    Args:
        kpt1 (torch.Tensor): A tensor of shape (N, 17, 3) representing ground truth keypoints.
        kpt2 (torch.Tensor): A tensor of shape (M, 17, 3) representing predicted keypoints.
        area (torch.Tensor): A tensor of shape (N,) representing areas from ground truth.
        sigma (list): A list containing 17 values representing keypoint scales.
        eps (float, optional): A small value to avoid division by zero. Defaults to 1e-7.

    Returns:
        (torch.Tensor): A tensor of shape (N, M) representing keypoint similarities.
    """
    d = (kpt1[:, None, :, 0] - kpt2[..., 0]) ** 2 + (kpt1[:, None, :, 1] - kpt2[..., 1]) ** 2  # (N, M, 17)
    sigma = torch.tensor(sigma, device=kpt1.device, dtype=kpt1.dtype)  # (17, )
    kpt_mask = kpt1[..., 2] != 0  # (N, 17)
    e = d / (2 * sigma) ** 2 / (area[:, None, None] + eps) / 2  # from cocoeval
    # e = d / ((area[None, :, None] + eps) * sigma) ** 2 / 2  # from formula
    return (torch.exp(-e) * kpt_mask[:, None]).sum(-1) / (kpt_mask.sum(-1)[:, None] + eps)


def smooth_BCE(eps=0.1):  # https://github.com/ultralytics/yolov3/issues/238#issuecomment-598028441
    # return positive, negative label smoothing BCE targets
    return 1.0 - 0.5 * eps, 0.5 * eps


# Losses
class FocalLoss(nn.Module):
    """Wraps focal loss around existing loss_fcn(), i.e. criteria = FocalLoss(nn.BCEWithLogitsLoss(), gamma=1.5)."""

    def __init__(self, loss_fcn, gamma=1.5, alpha=0.25):
        """Initialize FocalLoss object with given loss function and hyperparameters."""
        super().__init__()
        self.loss_fcn = loss_fcn  # must be nn.BCEWithLogitsLoss()
        self.gamma = gamma
        self.alpha = alpha
        self.reduction = loss_fcn.reduction
        self.loss_fcn.reduction = 'none'  # required to apply FL to each element

    def forward(self, pred, true):
        """Calculates and updates confusion matrix for object detection/classification tasks."""
        loss = self.loss_fcn(pred, true)
        # p_t = torch.exp(-loss)
        # loss *= self.alpha * (1.000001 - p_t) ** self.gamma  # non-zero power for gradient stability

        # TF implementation https://github.com/tensorflow/addons/blob/v0.7.1/tensorflow_addons/losses/focal_loss.py
        pred_prob = torch.sigmoid(pred)  # prob from logits
        p_t = true * pred_prob + (1 - true) * (1 - pred_prob)
        alpha_factor = true * self.alpha + (1 - true) * (1 - self.alpha)
        modulating_factor = (1.0 - p_t) ** self.gamma
        loss *= alpha_factor * modulating_factor

        if self.reduction == 'mean':
            return loss.mean()
        elif self.reduction == 'sum':
            return loss.sum()
        else:  # 'None'
            return loss


class ConfusionMatrix:
    """
    A class for calculating and updating a confusion matrix for object detection and classification tasks.

    Attributes:
        task (str): The type of task, either 'detect' or 'classify'.
        matrix (np.array): The confusion matrix, with dimensions depending on the task.
        nc (int): The number of classes.
        conf (float): The confidence threshold for detections.
        iou_thres (float): The Intersection over Union threshold.
    """

    def __init__(self, nc, conf=0.25, iou_thres=0.45, task='detect'):
        """Initialize attributes for the YOLO model."""
        self.task = task
        self.matrix = np.zeros((nc + 1, nc + 1)) if self.task == 'detect' else np.zeros((nc, nc))
        self.nc = nc  # number of classes
        self.conf = conf
        self.iou_thres = iou_thres

    def process_cls_preds(self, preds, targets):
        """
        Update confusion matrix for classification task

        Args:
            preds (Array[N, min(nc,5)]): Predicted class labels.
            targets (Array[N, 1]): Ground truth class labels.
        """
        preds, targets = torch.cat(preds)[:, 0], torch.cat(targets)
        for p, t in zip(preds.cpu().numpy(), targets.cpu().numpy()):
            self.matrix[t][p] += 1

    def process_batch(self, detections, labels):
        """
        Update confusion matrix for object detection task.

        Args:
            detections (Array[N, 6]): Detected bounding boxes and their associated information.
                                      Each row should contain (x1, y1, x2, y2, conf, class).
            labels (Array[M, 5]): Ground truth bounding boxes and their associated class labels.
                                  Each row should contain (class, x1, y1, x2, y2).
        """
        if detections is None:
            gt_classes = labels.int()
            for gc in gt_classes:
                self.matrix[self.nc, gc] += 1  # background FN
            return

        detections = detections[detections[:, 4] > self.conf]
        gt_classes = labels[:, 0].int()
        detection_classes = detections[:, 5].int()
        iou = box_iou(labels[:, 1:], detections[:, :4])

        x = torch.where(iou > self.iou_thres)
        if x[0].shape[0]:
            matches = torch.cat((torch.stack(x, 1), iou[x[0], x[1]][:, None]), 1).cpu().numpy()
            if x[0].shape[0] > 1:
                matches = matches[matches[:, 2].argsort()[::-1]]
                matches = matches[np.unique(matches[:, 1], return_index=True)[1]]
                matches = matches[matches[:, 2].argsort()[::-1]]
                matches = matches[np.unique(matches[:, 0], return_index=True)[1]]
        else:
            matches = np.zeros((0, 3))

        n = matches.shape[0] > 0
        m0, m1, _ = matches.transpose().astype(int)
        for i, gc in enumerate(gt_classes):
            j = m0 == i
            if n and sum(j) == 1:
                self.matrix[detection_classes[m1[j]], gc] += 1  # correct
            else:
                self.matrix[self.nc, gc] += 1  # true background

        if n:
            for i, dc in enumerate(detection_classes):
                if not any(m1 == i):
                    self.matrix[dc, self.nc] += 1  # predicted background

    def matrix(self):
        """Returns the confusion matrix."""
        return self.matrix

    def tp_fp(self):
        """Returns true positives and false positives."""
        tp = self.matrix.diagonal()  # true positives
        fp = self.matrix.sum(1) - tp  # false positives
        # fn = self.matrix.sum(0) - tp  # false negatives (missed detections)
        return (tp[:-1], fp[:-1]) if self.task == 'detect' else (tp, fp)  # remove background class if task=detect

    @TryExcept('WARNING ⚠️ ConfusionMatrix plot failure')
    @plt_settings()
    def plot(self, normalize=True, save_dir='', names=(), on_plot=None):
        """
        Plot the confusion matrix using seaborn and save it to a file.

        Args:
            normalize (bool): Whether to normalize the confusion matrix.
            save_dir (str): Directory where the plot will be saved.
            names (tuple): Names of classes, used as labels on the plot.
            on_plot (func): An optional callback to pass plots path and data when they are rendered.
        """
        import seaborn as sn

        array = self.matrix / ((self.matrix.sum(0).reshape(1, -1) + 1E-9) if normalize else 1)  # normalize columns
        array[array < 0.005] = np.nan  # don't annotate (would appear as 0.00)

        fig, ax = plt.subplots(1, 1, figsize=(12, 9), tight_layout=True)
        nc, nn = self.nc, len(names)  # number of classes, names
        sn.set(font_scale=1.0 if nc < 50 else 0.8)  # for label size
        labels = (0 < nn < 99) and (nn == nc)  # apply names to ticklabels
        ticklabels = (list(names) + ['background']) if labels else 'auto'
        with warnings.catch_warnings():
            warnings.simplefilter('ignore')  # suppress empty matrix RuntimeWarning: All-NaN slice encountered
            sn.heatmap(array,
                       ax=ax,
                       annot=nc < 30,
                       annot_kws={
                           'size': 8},
                       cmap='Blues',
                       fmt='.2f' if normalize else '.0f',
                       square=True,
                       vmin=0.0,
                       xticklabels=ticklabels,
                       yticklabels=ticklabels).set_facecolor((1, 1, 1))
        title = 'Confusion Matrix' + ' Normalized' * normalize
        ax.set_xlabel('True')
        ax.set_ylabel('Predicted')
        ax.set_title(title)
        plot_fname = Path(save_dir) / f'{title.lower().replace(" ", "_")}.png'
        fig.savefig(plot_fname, dpi=250)
        plt.close(fig)
        if on_plot:
            on_plot(plot_fname)

    def print(self):
        """
        Print the confusion matrix to the console.
        """
        for i in range(self.nc + 1):
            LOGGER.info(' '.join(map(str, self.matrix[i])))


def smooth(y, f=0.05):
    """Box filter of fraction f."""
    nf = round(len(y) * f * 2) // 2 + 1  # number of filter elements (must be odd)
    p = np.ones(nf // 2)  # ones padding
    yp = np.concatenate((p * y[0], y, p * y[-1]), 0)  # y padded
    return np.convolve(yp, np.ones(nf) / nf, mode='valid')  # y-smoothed


@plt_settings()
def plot_pr_curve(px, py, ap, save_dir=Path('pr_curve.png'), names=(), on_plot=None):
    """Plots a precision-recall curve."""
    fig, ax = plt.subplots(1, 1, figsize=(9, 6), tight_layout=True)
    py = np.stack(py, axis=1)

    if 0 < len(names) < 21:  # display per-class legend if < 21 classes
        for i, y in enumerate(py.T):
            ax.plot(px, y, linewidth=1, label=f'{names[i]} {ap[i, 0]:.3f}')  # plot(recall, precision)
    else:
        ax.plot(px, py, linewidth=1, color='grey')  # plot(recall, precision)

    ax.plot(px, py.mean(1), linewidth=3, color='blue', label='all classes %.3f mAP@0.5' % ap[:, 0].mean())
    ax.set_xlabel('Recall')
    ax.set_ylabel('Precision')
    ax.set_xlim(0, 1)
    ax.set_ylim(0, 1)
    ax.legend(bbox_to_anchor=(1.04, 1), loc='upper left')
    ax.set_title('Precision-Recall Curve')
    fig.savefig(save_dir, dpi=250)
    plt.close(fig)
    if on_plot:
        on_plot(save_dir)

@plt_settings()
def plot_pr_curve_v2(px, ppy, ap, save_dir=Path('pr_curve.png'), names=()):
    # Precision-recall curve
    fig, ax = plt.subplots(1, 1, figsize=(9, 6), tight_layout=True)
    ppy_arr = np.asarray(ppy)
    
    for k in range(ppy_arr.shape[0]):
        py = np.expand_dims(ppy_arr[k,:], axis=1)
        #print(py.shape)
        if 0 < len(names) < 21:  # display per-class legend if < 21 classes
            for i, y in enumerate(py.T):
                ax.plot(px, y, linewidth=1, label=f'IoU = {0.5 + 0.05*k:.2f}')  # plot(recall, precision)
        else:
            ax.plot(px, py, linewidth=1, color='grey')  # plot(recall, precision)

    #ax.plot(px, ppy[0].mean(1), linewidth=3, color='blue', label='all classes %.3f mAP@0.5' % ap[:, 0].mean())
    ax.set_xlabel('Recall')
    ax.set_ylabel('Precision')
    ax.set_xlim(0, 1)
    ax.set_ylim(0.7, 1)
    plt.legend(bbox_to_anchor=(1.04, 1), loc="upper left")
    fig.savefig(save_dir, dpi=250)
    plt.close(fig)

@plt_settings()
def plot_pr_curve_v2_zoomed(px, ppy, ap, save_dir=Path('pr_curve.png'), names=()):
    # Precision-recall curve
    fig, ax = plt.subplots(1, 1, figsize=(9, 6), tight_layout=True)
    ppy_arr = np.asarray(ppy)
    
    for k in range(ppy_arr.shape[0]):
        py = np.expand_dims(ppy_arr[k,:], axis=1)
        #print(py.shape)
        if 0 < len(names) < 21:  # display per-class legend if < 21 classes
            for i, y in enumerate(py.T):
                ax.plot(px, y, linewidth=1, label=f'IoU = {0.5 + 0.05*k:.2f}')  # plot(recall, precision)
        else:
            ax.plot(px, py, linewidth=1, color='grey')  # plot(recall, precision)

    #ax.plot(px, ppy[0].mean(1), linewidth=3, color='blue', label='all classes %.3f mAP@0.5' % ap[:, 0].mean())
    ax.set_xlabel('Recall')
    ax.set_ylabel('Precision')
    ax.set_xlim(0.95, 1)
    ax.set_ylim(0.95, 1)
    plt.legend(bbox_to_anchor=(1.04, 1), loc="upper left")
    fig.savefig(save_dir, dpi=250)
    plt.close(fig)



@plt_settings()
def plot_mc_curve(px, py, save_dir=Path('mc_curve.png'), names=(), xlabel='Confidence', ylabel='Metric', on_plot=None):
    """Plots a metric-confidence curve."""
    fig, ax = plt.subplots(1, 1, figsize=(9, 6), tight_layout=True)

    if 0 < len(names) < 21:  # display per-class legend if < 21 classes
        for i, y in enumerate(py):
            ax.plot(px, y, linewidth=1, label=f'{names[i]}')  # plot(confidence, metric)
    else:
        ax.plot(px, py.T, linewidth=1, color='grey')  # plot(confidence, metric)

    y = smooth(py.mean(0), 0.05)
    ax.plot(px, y, linewidth=3, color='blue', label=f'all classes {y.max():.2f} at {px[y.argmax()]:.3f}')
    ax.set_xlabel(xlabel)
    ax.set_ylabel(ylabel)
    ax.set_xlim(0, 1)
    ax.set_ylim(0, 1)
    ax.legend(bbox_to_anchor=(1.04, 1), loc='upper left')
    ax.set_title(f'{ylabel}-Confidence Curve')
    fig.savefig(save_dir, dpi=250)
    plt.close(fig)
    if on_plot:
        on_plot(save_dir)


def compute_ap(recall, precision):
    """
    Compute the average precision (AP) given the recall and precision curves.

    Arguments:
        recall (list): The recall curve.
        precision (list): The precision curve.

    Returns:
        (float): Average precision.
        (np.ndarray): Precision envelope curve.
        (np.ndarray): Modified recall curve with sentinel values added at the beginning and end.
    """

    # Append sentinel values to beginning and end
    mrec = np.concatenate(([0.0], recall, [1.0]))
    mpre = np.concatenate(([1.0], precision, [0.0]))

    # Compute the precision envelope
    mpre = np.flip(np.maximum.accumulate(np.flip(mpre)))

    # Integrate area under curve
    method = 'interp'  # methods: 'continuous', 'interp'
    if method == 'interp':
        x = np.linspace(0, 1, 101)  # 101-point interp (COCO)
        ap = np.trapz(np.interp(x, mrec, mpre), x)  # integrate
    else:  # 'continuous'
        i = np.where(mrec[1:] != mrec[:-1])[0]  # points where x-axis (recall) changes
        ap = np.sum((mrec[i + 1] - mrec[i]) * mpre[i + 1])  # area under curve

    return ap, mpre, mrec


def ap_per_class(tp,
                 conf,
                 pred_cls,
                 target_cls,
                 plot=False,
                 on_plot=None,
                 save_dir=Path(),
                 names=(),
                 eps=1e-16,
                 prefix=''):
    """
    Computes the average precision per class for object detection evaluation.

    Args:
        tp (np.ndarray): Binary array indicating whether the detection is correct (True) or not (False).
        conf (np.ndarray): Array of confidence scores of the detections.
        pred_cls (np.ndarray): Array of predicted classes of the detections.
        target_cls (np.ndarray): Array of true classes of the detections.
        plot (bool, optional): Whether to plot PR curves or not. Defaults to False.
        on_plot (func, optional): A callback to pass plots path and data when they are rendered. Defaults to None.
        save_dir (Path, optional): Directory to save the PR curves. Defaults to an empty path.
        names (tuple, optional): Tuple of class names to plot PR curves. Defaults to an empty tuple.
        eps (float, optional): A small value to avoid division by zero. Defaults to 1e-16.
        prefix (str, optional): A prefix string for saving the plot files. Defaults to an empty string.

    Returns:
        (tuple): A tuple of six arrays and one array of unique classes, where:
            tp (np.ndarray): True positive counts for each class.
            fp (np.ndarray): False positive counts for each class.
            p (np.ndarray): Precision values at each confidence threshold.
            r (np.ndarray): Recall values at each confidence threshold.
            f1 (np.ndarray): F1-score values at each confidence threshold.
            ap (np.ndarray): Average precision for each class at different IoU thresholds.
            unique_classes (np.ndarray): An array of unique classes that have data.

    """

    # Sort by objectness
    i = np.argsort(-conf)
    tp, conf, pred_cls = tp[i], conf[i], pred_cls[i]

    # Find unique classes
    unique_classes, nt = np.unique(target_cls, return_counts=True)
    nc = unique_classes.shape[0]  # number of classes, number of detections

    # Create Precision-Recall curve and compute AP for each class
    px, py, ppy = np.linspace(0, 1, 1000), [], []  # for plotting
    ap, p, r = np.zeros((nc, tp.shape[1])), np.zeros((nc, 1000)), np.zeros((nc, 1000))
    for ci, c in enumerate(unique_classes):
        i = pred_cls == c
        n_l = nt[ci]  # number of labels
        n_p = i.sum()  # number of predictions
        if n_p == 0 or n_l == 0:
            continue

        # Accumulate FPs and TPs
        fpc = (1 - tp[i]).cumsum(0)
        tpc = tp[i].cumsum(0)

        # Recall
        recall = tpc / (n_l + eps)  # recall curve
        r[ci] = np.interp(-px, -conf[i], recall[:, 0], left=0)  # negative x, xp because xp decreases

        # Precision
        precision = tpc / (tpc + fpc)  # precision curve
        p[ci] = np.interp(-px, -conf[i], precision[:, 0], left=1)  # p at pr_score

        # AP from recall-precision curve
        for j in range(tp.shape[1]):
            ap[ci, j], mpre, mrec = compute_ap(recall[:, j], precision[:, j])
            if plot and j == 0:
                py.append(np.interp(px, mrec, mpre))  # precision at mAP@0.5
            if plot:
                ppy.append(np.interp(px, mrec, mpre))

    # Compute F1 (harmonic mean of precision and recall)
    f1 = 2 * p * r / (p + r + eps)
    names = [v for k, v in names.items() if k in unique_classes]  # list: only classes that have data
    names = dict(enumerate(names))  # to dict
    if plot:
<<<<<<< HEAD
        plot_pr_curve(px, py, ap, save_dir / f'{prefix}PR_curve.png', names)
        plot_pr_curve_v2(px, ppy, ap, save_dir / f'{prefix}PR_curve_v2.png', names)
        plot_pr_curve_v2_zoomed(px, ppy, ap, save_dir / f'{prefix}PR_curve_v2_zoomed.png', names)
        plot_mc_curve(px, f1, save_dir / f'{prefix}F1_curve.png', names, ylabel='F1')
        plot_mc_curve(px, p, save_dir / f'{prefix}P_curve.png', names, ylabel='Precision')
        plot_mc_curve(px, r, save_dir / f'{prefix}R_curve.png', names, ylabel='Recall')
=======
        plot_pr_curve(px, py, ap, save_dir / f'{prefix}PR_curve.png', names, on_plot=on_plot)
        plot_mc_curve(px, f1, save_dir / f'{prefix}F1_curve.png', names, ylabel='F1', on_plot=on_plot)
        plot_mc_curve(px, p, save_dir / f'{prefix}P_curve.png', names, ylabel='Precision', on_plot=on_plot)
        plot_mc_curve(px, r, save_dir / f'{prefix}R_curve.png', names, ylabel='Recall', on_plot=on_plot)
>>>>>>> 23fc5064

    i = smooth(f1.mean(0), 0.1).argmax()  # max F1 index
    p, r, f1 = p[:, i], r[:, i], f1[:, i]
    tp = (r * nt).round()  # true positives
    fp = (tp / (p + eps) - tp).round()  # false positives
    return tp, fp, p, r, f1, ap, unique_classes.astype(int)


class Metric(SimpleClass):
    """
        Class for computing evaluation metrics for YOLOv8 model.

        Attributes:
            p (list): Precision for each class. Shape: (nc,).
            r (list): Recall for each class. Shape: (nc,).
            f1 (list): F1 score for each class. Shape: (nc,).
            all_ap (list): AP scores for all classes and all IoU thresholds. Shape: (nc, 10).
            ap_class_index (list): Index of class for each AP score. Shape: (nc,).
            nc (int): Number of classes.

        Methods:
            ap50(): AP at IoU threshold of 0.5 for all classes. Returns: List of AP scores. Shape: (nc,) or [].
            ap(): AP at IoU thresholds from 0.5 to 0.95 for all classes. Returns: List of AP scores. Shape: (nc,) or [].
            mp(): Mean precision of all classes. Returns: Float.
            mr(): Mean recall of all classes. Returns: Float.
            map50(): Mean AP at IoU threshold of 0.5 for all classes. Returns: Float.
            map75(): Mean AP at IoU threshold of 0.75 for all classes. Returns: Float.
            map(): Mean AP at IoU thresholds from 0.5 to 0.95 for all classes. Returns: Float.
            mean_results(): Mean of results, returns mp, mr, map50, map.
            class_result(i): Class-aware result, returns p[i], r[i], ap50[i], ap[i].
            maps(): mAP of each class. Returns: Array of mAP scores, shape: (nc,).
            fitness(): Model fitness as a weighted combination of metrics. Returns: Float.
            update(results): Update metric attributes with new evaluation results.

        """

    def __init__(self) -> None:
        self.p = []  # (nc, )
        self.r = []  # (nc, )
        self.f1 = []  # (nc, )
        self.all_ap = []  # (nc, 10)
        self.ap_class_index = []  # (nc, )
        self.nc = 0

    @property
    def ap50(self):
        """
        Returns the Average Precision (AP) at an IoU threshold of 0.5 for all classes.

        Returns:
            (np.ndarray, list): Array of shape (nc,) with AP50 values per class, or an empty list if not available.
        """
        return self.all_ap[:, 0] if len(self.all_ap) else []

    @property
    def ap(self):
        """
        Returns the Average Precision (AP) at an IoU threshold of 0.5-0.95 for all classes.

        Returns:
            (np.ndarray, list): Array of shape (nc,) with AP50-95 values per class, or an empty list if not available.
        """
        return self.all_ap.mean(1) if len(self.all_ap) else []

    @property
    def mp(self):
        """
        Returns the Mean Precision of all classes.

        Returns:
            (float): The mean precision of all classes.
        """
        return self.p.mean() if len(self.p) else 0.0

    @property
    def mr(self):
        """
        Returns the Mean Recall of all classes.

        Returns:
            (float): The mean recall of all classes.
        """
        return self.r.mean() if len(self.r) else 0.0

    @property
    def map50(self):
        """
        Returns the mean Average Precision (mAP) at an IoU threshold of 0.5.

        Returns:
            (float): The mAP50 at an IoU threshold of 0.5.
        """
        return self.all_ap[:, 0].mean() if len(self.all_ap) else 0.0

    @property
    def map75(self):
        """
        Returns the mean Average Precision (mAP) at an IoU threshold of 0.75.

        Returns:
            (float): The mAP50 at an IoU threshold of 0.75.
        """
        return self.all_ap[:, 5].mean() if len(self.all_ap) else 0.0

    @property
    def map(self):
        """
        Returns the mean Average Precision (mAP) over IoU thresholds of 0.5 - 0.95 in steps of 0.05.

        Returns:
            (float): The mAP over IoU thresholds of 0.5 - 0.95 in steps of 0.05.
        """
        return self.all_ap.mean() if len(self.all_ap) else 0.0

    def mean_results(self):
        """Mean of results, return mp, mr, map50, map."""
        return [self.mp, self.mr, self.map50, self.map]

    def class_result(self, i):
        """class-aware result, return p[i], r[i], ap50[i], ap[i]."""
        return self.p[i], self.r[i], self.ap50[i], self.ap[i]

    @property
    def maps(self):
        """mAP of each class."""
        maps = np.zeros(self.nc) + self.map
        for i, c in enumerate(self.ap_class_index):
            maps[c] = self.ap[i]
        return maps

    def fitness(self):
        """Model fitness as a weighted combination of metrics."""
        w = [0.0, 0.0, 0.1, 0.9]  # weights for [P, R, mAP@0.5, mAP@0.5:0.95]
        return (np.array(self.mean_results()) * w).sum()

    def update(self, results):
        """
        Args:
            results (tuple): A tuple of (p, r, ap, f1, ap_class)
        """
        self.p, self.r, self.f1, self.all_ap, self.ap_class_index = results


class DetMetrics(SimpleClass):
    """
    This class is a utility class for computing detection metrics such as precision, recall, and mean average precision
    (mAP) of an object detection model.

    Args:
        save_dir (Path): A path to the directory where the output plots will be saved. Defaults to current directory.
        plot (bool): A flag that indicates whether to plot precision-recall curves for each class. Defaults to False.
        on_plot (func): An optional callback to pass plots path and data when they are rendered. Defaults to None.
        names (tuple of str): A tuple of strings that represents the names of the classes. Defaults to an empty tuple.

    Attributes:
        save_dir (Path): A path to the directory where the output plots will be saved.
        plot (bool): A flag that indicates whether to plot the precision-recall curves for each class.
        on_plot (func): An optional callback to pass plots path and data when they are rendered.
        names (tuple of str): A tuple of strings that represents the names of the classes.
        box (Metric): An instance of the Metric class for storing the results of the detection metrics.
        speed (dict): A dictionary for storing the execution time of different parts of the detection process.

    Methods:
        process(tp, conf, pred_cls, target_cls): Updates the metric results with the latest batch of predictions.
        keys: Returns a list of keys for accessing the computed detection metrics.
        mean_results: Returns a list of mean values for the computed detection metrics.
        class_result(i): Returns a list of values for the computed detection metrics for a specific class.
        maps: Returns a dictionary of mean average precision (mAP) values for different IoU thresholds.
        fitness: Computes the fitness score based on the computed detection metrics.
        ap_class_index: Returns a list of class indices sorted by their average precision (AP) values.
        results_dict: Returns a dictionary that maps detection metric keys to their computed values.
    """

    def __init__(self, save_dir=Path('.'), plot=False, on_plot=None, names=()) -> None:
        self.save_dir = save_dir
        self.plot = plot
        self.on_plot = on_plot
        self.names = names
        self.box = Metric()
        self.speed = {'preprocess': 0.0, 'inference': 0.0, 'loss': 0.0, 'postprocess': 0.0}

    def process(self, tp, conf, pred_cls, target_cls):
        """Process predicted results for object detection and update metrics."""
        results = ap_per_class(tp, conf, pred_cls, target_cls, plot=self.plot, save_dir=self.save_dir,
                               names=self.names)[2:]
        self.box.nc = len(self.names)
        self.box.update(results)

    @property
    def keys(self):
        """Returns a list of keys for accessing specific metrics."""
        return ['metrics/precision(B)', 'metrics/recall(B)', 'metrics/mAP50(B)', 'metrics/mAP50-95(B)']

    def mean_results(self):
        """Calculate mean of detected objects & return precision, recall, mAP50, and mAP50-95."""
        return self.box.mean_results()

    def class_result(self, i):
        """Return the result of evaluating the performance of an object detection model on a specific class."""
        return self.box.class_result(i)

    @property
    def maps(self):
        """Returns mean Average Precision (mAP) scores per class."""
        return self.box.maps

    @property
    def fitness(self):
        """Returns the fitness of box object."""
        return self.box.fitness()

    @property
    def ap_class_index(self):
        """Returns the average precision index per class."""
        return self.box.ap_class_index

    @property
    def results_dict(self):
        """Returns dictionary of computed performance metrics and statistics."""
        return dict(zip(self.keys + ['fitness'], self.mean_results() + [self.fitness]))


class SegmentMetrics(SimpleClass):
    """
    Calculates and aggregates detection and segmentation metrics over a given set of classes.

    Args:
        save_dir (Path): Path to the directory where the output plots should be saved. Default is the current directory.
        plot (bool): Whether to save the detection and segmentation plots. Default is False.
        on_plot (func): An optional callback to pass plots path and data when they are rendered. Defaults to None.
        names (list): List of class names. Default is an empty list.

    Attributes:
        save_dir (Path): Path to the directory where the output plots should be saved.
        plot (bool): Whether to save the detection and segmentation plots.
        on_plot (func): An optional callback to pass plots path and data when they are rendered.
        names (list): List of class names.
        box (Metric): An instance of the Metric class to calculate box detection metrics.
        seg (Metric): An instance of the Metric class to calculate mask segmentation metrics.
        speed (dict): Dictionary to store the time taken in different phases of inference.

    Methods:
        process(tp_m, tp_b, conf, pred_cls, target_cls): Processes metrics over the given set of predictions.
        mean_results(): Returns the mean of the detection and segmentation metrics over all the classes.
        class_result(i): Returns the detection and segmentation metrics of class `i`.
        maps: Returns the mean Average Precision (mAP) scores for IoU thresholds ranging from 0.50 to 0.95.
        fitness: Returns the fitness scores, which are a single weighted combination of metrics.
        ap_class_index: Returns the list of indices of classes used to compute Average Precision (AP).
        results_dict: Returns the dictionary containing all the detection and segmentation metrics and fitness score.
    """

    def __init__(self, save_dir=Path('.'), plot=False, on_plot=None, names=()) -> None:
        self.save_dir = save_dir
        self.plot = plot
        self.on_plot = on_plot
        self.names = names
        self.box = Metric()
        self.seg = Metric()
        self.speed = {'preprocess': 0.0, 'inference': 0.0, 'loss': 0.0, 'postprocess': 0.0}

    def process(self, tp_b, tp_m, conf, pred_cls, target_cls):
        """
        Processes the detection and segmentation metrics over the given set of predictions.

        Args:
            tp_b (list): List of True Positive boxes.
            tp_m (list): List of True Positive masks.
            conf (list): List of confidence scores.
            pred_cls (list): List of predicted classes.
            target_cls (list): List of target classes.
        """

        results_mask = ap_per_class(tp_m,
                                    conf,
                                    pred_cls,
                                    target_cls,
                                    plot=self.plot,
                                    on_plot=self.on_plot,
                                    save_dir=self.save_dir,
                                    names=self.names,
                                    prefix='Mask')[2:]
        self.seg.nc = len(self.names)
        self.seg.update(results_mask)
        results_box = ap_per_class(tp_b,
                                   conf,
                                   pred_cls,
                                   target_cls,
                                   plot=self.plot,
                                   on_plot=self.on_plot,
                                   save_dir=self.save_dir,
                                   names=self.names,
                                   prefix='Box')[2:]
        self.box.nc = len(self.names)
        self.box.update(results_box)

    @property
    def keys(self):
        """Returns a list of keys for accessing metrics."""
        return [
            'metrics/precision(B)', 'metrics/recall(B)', 'metrics/mAP50(B)', 'metrics/mAP50-95(B)',
            'metrics/precision(M)', 'metrics/recall(M)', 'metrics/mAP50(M)', 'metrics/mAP50-95(M)']

    def mean_results(self):
        """Return the mean metrics for bounding box and segmentation results."""
        return self.box.mean_results() + self.seg.mean_results()

    def class_result(self, i):
        """Returns classification results for a specified class index."""
        return self.box.class_result(i) + self.seg.class_result(i)

    @property
    def maps(self):
        """Returns mAP scores for object detection and semantic segmentation models."""
        return self.box.maps + self.seg.maps

    @property
    def fitness(self):
        """Get the fitness score for both segmentation and bounding box models."""
        return self.seg.fitness() + self.box.fitness()

    @property
    def ap_class_index(self):
        """Boxes and masks have the same ap_class_index."""
        return self.box.ap_class_index

    @property
    def results_dict(self):
        """Returns results of object detection model for evaluation."""
        return dict(zip(self.keys + ['fitness'], self.mean_results() + [self.fitness]))


class PoseMetrics(SegmentMetrics):
    """
    Calculates and aggregates detection and pose metrics over a given set of classes.

    Args:
        save_dir (Path): Path to the directory where the output plots should be saved. Default is the current directory.
        plot (bool): Whether to save the detection and segmentation plots. Default is False.
        on_plot (func): An optional callback to pass plots path and data when they are rendered. Defaults to None.
        names (list): List of class names. Default is an empty list.

    Attributes:
        save_dir (Path): Path to the directory where the output plots should be saved.
        plot (bool): Whether to save the detection and segmentation plots.
        on_plot (func): An optional callback to pass plots path and data when they are rendered.
        names (list): List of class names.
        box (Metric): An instance of the Metric class to calculate box detection metrics.
        pose (Metric): An instance of the Metric class to calculate mask segmentation metrics.
        speed (dict): Dictionary to store the time taken in different phases of inference.

    Methods:
        process(tp_m, tp_b, conf, pred_cls, target_cls): Processes metrics over the given set of predictions.
        mean_results(): Returns the mean of the detection and segmentation metrics over all the classes.
        class_result(i): Returns the detection and segmentation metrics of class `i`.
        maps: Returns the mean Average Precision (mAP) scores for IoU thresholds ranging from 0.50 to 0.95.
        fitness: Returns the fitness scores, which are a single weighted combination of metrics.
        ap_class_index: Returns the list of indices of classes used to compute Average Precision (AP).
        results_dict: Returns the dictionary containing all the detection and segmentation metrics and fitness score.
    """

    def __init__(self, save_dir=Path('.'), plot=False, on_plot=None, names=()) -> None:
        super().__init__(save_dir, plot, names)
        self.save_dir = save_dir
        self.plot = plot
        self.on_plot = on_plot
        self.names = names
        self.box = Metric()
        self.pose = Metric()
        self.speed = {'preprocess': 0.0, 'inference': 0.0, 'loss': 0.0, 'postprocess': 0.0}

    def __getattr__(self, attr):
        """Raises an AttributeError if an invalid attribute is accessed."""
        name = self.__class__.__name__
        raise AttributeError(f"'{name}' object has no attribute '{attr}'. See valid attributes below.\n{self.__doc__}")

    def process(self, tp_b, tp_p, conf, pred_cls, target_cls):
        """
        Processes the detection and pose metrics over the given set of predictions.

        Args:
            tp_b (list): List of True Positive boxes.
            tp_p (list): List of True Positive keypoints.
            conf (list): List of confidence scores.
            pred_cls (list): List of predicted classes.
            target_cls (list): List of target classes.
        """

        results_pose = ap_per_class(tp_p,
                                    conf,
                                    pred_cls,
                                    target_cls,
                                    plot=self.plot,
                                    on_plot=self.on_plot,
                                    save_dir=self.save_dir,
                                    names=self.names,
                                    prefix='Pose')[2:]
        self.pose.nc = len(self.names)
        self.pose.update(results_pose)
        results_box = ap_per_class(tp_b,
                                   conf,
                                   pred_cls,
                                   target_cls,
                                   plot=self.plot,
                                   on_plot=self.on_plot,
                                   save_dir=self.save_dir,
                                   names=self.names,
                                   prefix='Box')[2:]
        self.box.nc = len(self.names)
        self.box.update(results_box)

    @property
    def keys(self):
        """Returns list of evaluation metric keys."""
        return [
            'metrics/precision(B)', 'metrics/recall(B)', 'metrics/mAP50(B)', 'metrics/mAP50-95(B)',
            'metrics/precision(P)', 'metrics/recall(P)', 'metrics/mAP50(P)', 'metrics/mAP50-95(P)']

    def mean_results(self):
        """Return the mean results of box and pose."""
        return self.box.mean_results() + self.pose.mean_results()

    def class_result(self, i):
        """Return the class-wise detection results for a specific class i."""
        return self.box.class_result(i) + self.pose.class_result(i)

    @property
    def maps(self):
        """Returns the mean average precision (mAP) per class for both box and pose detections."""
        return self.box.maps + self.pose.maps

    @property
    def fitness(self):
        """Computes classification metrics and speed using the `targets` and `pred` inputs."""
        return self.pose.fitness() + self.box.fitness()


class ClassifyMetrics(SimpleClass):
    """
    Class for computing classification metrics including top-1 and top-5 accuracy.

    Attributes:
        top1 (float): The top-1 accuracy.
        top5 (float): The top-5 accuracy.
        speed (Dict[str, float]): A dictionary containing the time taken for each step in the pipeline.

    Properties:
        fitness (float): The fitness of the model, which is equal to top-5 accuracy.
        results_dict (Dict[str, Union[float, str]]): A dictionary containing the classification metrics and fitness.
        keys (List[str]): A list of keys for the results_dict.

    Methods:
        process(targets, pred): Processes the targets and predictions to compute classification metrics.
    """

    def __init__(self) -> None:
        self.top1 = 0
        self.top5 = 0
        self.speed = {'preprocess': 0.0, 'inference': 0.0, 'loss': 0.0, 'postprocess': 0.0}

    def process(self, targets, pred):
        """Target classes and predicted classes."""
        pred, targets = torch.cat(pred), torch.cat(targets)
        correct = (targets[:, None] == pred).float()
        acc = torch.stack((correct[:, 0], correct.max(1).values), dim=1)  # (top1, top5) accuracy
        self.top1, self.top5 = acc.mean(0).tolist()

    @property
    def fitness(self):
        """Returns top-5 accuracy as fitness score."""
        return self.top5

    @property
    def results_dict(self):
        """Returns a dictionary with model's performance metrics and fitness score."""
        return dict(zip(self.keys + ['fitness'], [self.top1, self.top5, self.fitness]))

    @property
    def keys(self):
        """Returns a list of keys for the results_dict property."""
        return ['metrics/accuracy_top1', 'metrics/accuracy_top5']<|MERGE_RESOLUTION|>--- conflicted
+++ resolved
@@ -384,7 +384,7 @@
         on_plot(save_dir)
 
 @plt_settings()
-def plot_pr_curve_v2(px, ppy, ap, save_dir=Path('pr_curve.png'), names=()):
+def plot_pr_curve_v2(px, ppy, ap, save_dir=Path('pr_curve.png'), names=(), on_plot=None):
     # Precision-recall curve
     fig, ax = plt.subplots(1, 1, figsize=(9, 6), tight_layout=True)
     ppy_arr = np.asarray(ppy)
@@ -406,9 +406,11 @@
     plt.legend(bbox_to_anchor=(1.04, 1), loc="upper left")
     fig.savefig(save_dir, dpi=250)
     plt.close(fig)
+    if on_plot:
+        on_plot(save_dir)
 
 @plt_settings()
-def plot_pr_curve_v2_zoomed(px, ppy, ap, save_dir=Path('pr_curve.png'), names=()):
+def plot_pr_curve_v2_zoomed(px, ppy, ap, save_dir=Path('pr_curve.png'), names=(), on_plot=None):
     # Precision-recall curve
     fig, ax = plt.subplots(1, 1, figsize=(9, 6), tight_layout=True)
     ppy_arr = np.asarray(ppy)
@@ -430,6 +432,8 @@
     plt.legend(bbox_to_anchor=(1.04, 1), loc="upper left")
     fig.savefig(save_dir, dpi=250)
     plt.close(fig)
+    if on_plot:
+        on_plot(save_dir)
 
 
 
@@ -571,19 +575,12 @@
     names = [v for k, v in names.items() if k in unique_classes]  # list: only classes that have data
     names = dict(enumerate(names))  # to dict
     if plot:
-<<<<<<< HEAD
-        plot_pr_curve(px, py, ap, save_dir / f'{prefix}PR_curve.png', names)
-        plot_pr_curve_v2(px, ppy, ap, save_dir / f'{prefix}PR_curve_v2.png', names)
-        plot_pr_curve_v2_zoomed(px, ppy, ap, save_dir / f'{prefix}PR_curve_v2_zoomed.png', names)
-        plot_mc_curve(px, f1, save_dir / f'{prefix}F1_curve.png', names, ylabel='F1')
-        plot_mc_curve(px, p, save_dir / f'{prefix}P_curve.png', names, ylabel='Precision')
-        plot_mc_curve(px, r, save_dir / f'{prefix}R_curve.png', names, ylabel='Recall')
-=======
         plot_pr_curve(px, py, ap, save_dir / f'{prefix}PR_curve.png', names, on_plot=on_plot)
+        plot_pr_curve_v2(px, ppy, ap, save_dir / f'{prefix}PR_curve_v2.png', names, on_plot=on_plot)
+        plot_pr_curve_v2_zoomed(px, ppy, ap, save_dir / f'{prefix}PR_curve_v2_zoomed.png', names, on_plot=on_plot)
         plot_mc_curve(px, f1, save_dir / f'{prefix}F1_curve.png', names, ylabel='F1', on_plot=on_plot)
         plot_mc_curve(px, p, save_dir / f'{prefix}P_curve.png', names, ylabel='Precision', on_plot=on_plot)
         plot_mc_curve(px, r, save_dir / f'{prefix}R_curve.png', names, ylabel='Recall', on_plot=on_plot)
->>>>>>> 23fc5064
 
     i = smooth(f1.mean(0), 0.1).argmax()  # max F1 index
     p, r, f1 = p[:, i], r[:, i], f1[:, i]
